/*-------------------------------------------------------------------------
 *
 * mod.c
 *
 * This file contains module-level definitions.
 *
 * Copyright (c) 2016, Citus Data, Inc.
 *
 * $Id$
 *
 *-------------------------------------------------------------------------
 */

#include "postgres.h"

#include "fmgr.h"

#include "citus_version.h"

#include "columnar/columnar.h"
#include "columnar/mod.h"

#include "columnar/columnar_tableam.h"

<<<<<<< HEAD
PG_MODULE_MAGIC;

void _PG_init(void);

void
_PG_init(void)
=======
void
columnar_init(void)
>>>>>>> 6376eaf0
{
	columnar_init_gucs();
	columnar_tableam_init();
}<|MERGE_RESOLUTION|>--- conflicted
+++ resolved
@@ -22,18 +22,10 @@
 
 #include "columnar/columnar_tableam.h"
 
-<<<<<<< HEAD
+
 PG_MODULE_MAGIC;
 
 void _PG_init(void);
 
 void
 _PG_init(void)
-=======
-void
-columnar_init(void)
->>>>>>> 6376eaf0
-{
-	columnar_init_gucs();
-	columnar_tableam_init();
-}