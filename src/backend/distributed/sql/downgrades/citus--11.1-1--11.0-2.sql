--- conflicted
+++ resolved
@@ -54,25 +54,10 @@
 ALTER EXTENSION citus ADD TABLE columnar.chunk_group;
 ALTER EXTENSION citus ADD TABLE columnar.chunk;
 
-<<<<<<< HEAD
-DO $proc$
-BEGIN
--- columnar functions
-IF substring(current_Setting('server_version'), '\d+')::int >= 12 THEN
-    EXECUTE $$
-        ALTER EXTENSION citus ADD FUNCTION columnar.columnar_handler;
-        ALTER EXTENSION citus ADD ACCESS METHOD columnar;
-        ALTER EXTENSION citus ADD FUNCTION pg_catalog.alter_columnar_table_set;
-        ALTER EXTENSION citus ADD FUNCTION pg_catalog.alter_columnar_table_reset;
-    $$;
-END IF;
-END$proc$;
-=======
 ALTER EXTENSION citus ADD FUNCTION columnar.columnar_handler;
 ALTER EXTENSION citus ADD ACCESS METHOD columnar;
 ALTER EXTENSION citus ADD FUNCTION pg_catalog.alter_columnar_table_set;
 ALTER EXTENSION citus ADD FUNCTION pg_catalog.alter_columnar_table_reset;
->>>>>>> 03c83f0a
 
 ALTER EXTENSION citus ADD FUNCTION citus_internal.upgrade_columnar_storage;
 ALTER EXTENSION citus ADD FUNCTION citus_internal.downgrade_columnar_storage;
