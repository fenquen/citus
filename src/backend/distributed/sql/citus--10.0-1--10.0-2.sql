--- conflicted
+++ resolved
@@ -1,11 +1,6 @@
 -- citus--10.0-1--10.0-2
 
 --#include "../../columnar/sql/columnar--10.0-1--10.0-2.sql"
-<<<<<<< HEAD
-DO $check_columnar$
-BEGIN
-  IF NOT EXISTS (select 1 from pg_extension where extname='citus_columnar') THEN
-=======
 DO $$ begin raise log '%', 'begin 10.0-1--10.0-2'; end; $$;
 DO $check_columnar$
 BEGIN
@@ -14,7 +9,6 @@
              INNER JOIN pg_catalog.pg_proc AS p ON (p.oid = d.objid)
              WHERE e.extname='citus_columnar' and p.proname = 'columnar_handler'
   ) THEN
->>>>>>> 03c83f0a
     #include "../../columnar/sql/columnar--10.0-1--10.0-2.sql"
   END IF;
 END;
