--- conflicted
+++ resolved
@@ -207,10 +207,7 @@
 														   bool missing_ok);
 extern void CreateExtensionWithVersion(char *extname, char *extVersion);
 extern void AlterExtensionUpdateStmt(char *extname, char *extVersion);
-<<<<<<< HEAD
-=======
 extern double GetExtensionVersionNumber(char *extVersion);
->>>>>>> 03c83f0a
 
 /* foreign_constraint.c - forward declarations */
 extern bool ConstraintIsAForeignKeyToReferenceTable(char *constraintName,
